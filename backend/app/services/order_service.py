# backend/app/services/order_service.py
import logging
import uuid
from datetime import datetime
from decimal import Decimal

from fastapi import HTTPException, status
from sqlmodel import Session, String, func, or_, select

from app.models import (
    Cart,
    CartItem,
    Order,
    OrderItem,
    OrderStatus,
    PaymentStatus,
    Product,
    Stock,
    User,
)
from app.schemas.order import (
    CheckoutCalculation,
    CheckoutInitiate,
    CheckoutValidation,
    OrderFilters,
    OrderUpdate,
)
from app.services.inventory_service import InventoryService
from app.services.notification_service import NotificationService
from app.services.shipping_service import ShippingService

logger = logging.getLogger(__name__)


class OrderService:
    """Service for order business logic and data operations."""

    def __init__(self, session: Session):
        self.session = session
        self.inventory_service = InventoryService(session)
        self.notification_service = NotificationService(session)
        self.shipping_service = ShippingService()

    # ─── ORDER CREATION ──────────────────────────────────────────────────
    async def create_order_from_cart(
        self, user_id: uuid.UUID, cart: Cart, checkout_data: CheckoutInitiate
    ) -> Order:
        """
        Create order from user's cart
        """
        try:
            # Calculate order totals
            calculation = await self.calculate_order_totals(
                cart_items=cart.items,
                shipping_address=checkout_data.shipping_address,
                payment_method=checkout_data.payment_method,
            )

            # Create order
            order = Order(
                user_id=user_id,
                status=OrderStatus.PENDING,
                payment_status=PaymentStatus.PENDING,
                payment_method=checkout_data.payment_method,
                subtotal=calculation.subtotal,
                tax_amount=calculation.tax_amount,
                shipping_cost=calculation.shipping_cost,
                total_amount=calculation.total_amount,
                shipping_address=checkout_data.shipping_address.dict(),
                billing_address=(
                    checkout_data.billing_address.dict()
                    if checkout_data.billing_address
                    else checkout_data.shipping_address.dict()
                ),
                notes=getattr(checkout_data, "notes", None),
            )

            self.session.add(order)
            self.session.flush()  # Get order_id

            # Create order items
            for cart_item in cart.items:
                product = await self._get_product(cart_item.product_id)
                if not product:
                    raise ValueError(f"Product {cart_item.product_id} not found")

                # Reserve inventory
                await self.inventory_service.reserve_stock(
                    product_id=cart_item.product_id,
                    quantity=cart_item.quantity,
                    reservation_id=str(order.order_id),
                )

                # Calculate line total
                line_total = cart_item.quantity * product.unit_price

                order_item = OrderItem(
                    order_id=order.order_id,
                    product_id=cart_item.product_id,
                    product_name=product.name,
                    product_sku=product.sku,
                    quantity=cart_item.quantity,
                    unit_price=product.unit_price,
                    line_total=line_total,
                    discount_amount=Decimal(0),  # TODO: Implement discounts
                )

                self.session.add(order_item)

            self.session.commit()

            # Send notifications
            await self._send_order_notifications(order, "created")

            logger.info(f"Order {order.order_id} created for user {user_id}")
            return order

        except Exception as e:
            self.session.rollback()
            logger.error(f"Failed to create order: {str(e)}")
            raise

    async def calculate_order_totals(
        self, cart_items: list[CartItem], shipping_address: dict, payment_method: str
    ) -> CheckoutCalculation:
        """
        Calculate order totals including tax and shipping
        """
        subtotal = Decimal(0)
        order_items = []

        for cart_item in cart_items:
            product = await self._get_product(cart_item.product_id)
            if not product:
                raise ValueError(f"Product {cart_item.product_id} not found")

            # Check stock availability
            stock = await self._get_product_stock(cart_item.product_id)
            if not stock or stock.quantity < cart_item.quantity:
                raise ValueError(f"Insufficient stock for product {product.name}")

            line_total = cart_item.quantity * product.unit_price
            subtotal += line_total

            order_items.append(
                {
                    "product_id": cart_item.product_id,
                    "product_name": product.name,
                    "product_sku": product.sku,
                    "quantity": cart_item.quantity,
                    "unit_price": product.unit_price,
                    "line_total": line_total,
                }
            )

        # Calculate tax (16% IVA in Mexico)
        tax_rate = Decimal("0.16")
        tax_amount = subtotal * tax_rate

        # Calculate shipping cost using dedicated service
        shipping_cost = await self.shipping_service.calculate_shipping_cost(
            subtotal=subtotal,
            shipping_address=shipping_address,
        )

        total_amount = subtotal + tax_amount + shipping_cost

        return CheckoutCalculation(
            subtotal=subtotal,
            tax_amount=tax_amount,
            shipping_cost=shipping_cost,
            total_amount=total_amount,
            items=order_items,
        )

    async def validate_checkout(
        self, cart: Cart, checkout_data: CheckoutInitiate
    ) -> CheckoutValidation:
        """
        Validate checkout data before processing
        """
        errors = []
        warnings = []

        # Validate cart items
        if not cart.items:
            errors.append("Cart is empty")
            return CheckoutValidation(valid=False, errors=errors)

        # Validate stock availability
        for cart_item in cart.items:
            product = await self._get_product(cart_item.product_id)
            if not product:
                errors.append(f"Product {cart_item.product_id} not found")
                continue

            stock = await self._get_product_stock(cart_item.product_id)
            if not stock:
                errors.append(f"Stock information not available for {product.name}")
                continue

            if stock.quantity < cart_item.quantity:
                if stock.quantity == 0:
                    errors.append(f"Product '{product.name}' is out of stock")
                else:
                    errors.append(
                        f"Only {stock.quantity} units available for '{product.name}', "
                        f"but {cart_item.quantity} requested"
                    )
            elif stock.quantity < cart_item.quantity + 5:  # Low stock warning
                warnings.append(
                    f"Low stock warning: Only {stock.quantity} units left for '{product.name}'"
                )

        # Validate payment method
        valid_payment_methods = ["stripe", "paypal", "bank_transfer"]
        if checkout_data.payment_method not in valid_payment_methods:
            errors.append(f"Invalid payment method: {checkout_data.payment_method}")

        # Validate shipping address
        address = checkout_data.shipping_address
        required_fields = [
            "first_name",
            "last_name",
            "address_line_1",
            "city",
            "state",
            "postal_code",
            "country",
        ]
        for field in required_fields:
            if not getattr(address, field, None):
                errors.append(f"Missing required shipping address field: {field}")

        # Calculate totals if validation passes
        calculation = None
        if not errors:
            try:
                calculation = await self.calculate_order_totals(
                    cart_items=cart.items,
                    shipping_address=checkout_data.shipping_address.dict(),
                    payment_method=checkout_data.payment_method,
                )
            except Exception as e:
                errors.append(f"Failed to calculate totals: {str(e)}")

        return CheckoutValidation(
            valid=len(errors) == 0,
            errors=errors,
            warnings=warnings,
            calculation=calculation,
        )

    # ─── ORDER RETRIEVAL ─────────────────────────────────────────────────
    async def get_order_by_id(self, order_id: uuid.UUID) -> Order | None:
        """Get order by ID with items"""
        statement = select(Order).where(Order.order_id == order_id)
        result = self.session.exec(statement)
        order = result.first()

        if order:
            # Load order items
            items_statement = select(OrderItem).where(OrderItem.order_id == order_id)
            items_result = self.session.exec(items_statement)
            order.items = list(items_result)

        return order

    async def get_user_orders(
        self,
        user_id: uuid.UUID,
        page: int = 1,
        page_size: int = 10,
        filters: OrderFilters | None = None,
    ) -> tuple[list[Order], int]:
        """Get user's orders with pagination"""
        # Build query
        statement = select(Order).where(Order.user_id == user_id)

        # Apply filters
        if filters:
            if filters.status:
                statement = statement.where(Order.status.in_(filters.status))
            if filters.payment_status:
                statement = statement.where(
                    Order.payment_status.in_(filters.payment_status)
                )
            if filters.date_from:
                statement = statement.where(Order.created_at >= filters.date_from)
            if filters.date_to:
                statement = statement.where(Order.created_at <= filters.date_to)
            if filters.min_amount:
                statement = statement.where(Order.total_amount >= filters.min_amount)
            if filters.max_amount:
                statement = statement.where(Order.total_amount <= filters.max_amount)

        # Count total
        count_statement = select(func.count(Order.order_id)).where(
            Order.user_id == user_id
        )
        if filters:
            if filters.status:
                count_statement = count_statement.where(
                    Order.status.in_(filters.status)
                )
            if filters.payment_status:
                count_statement = count_statement.where(
                    Order.payment_status.in_(filters.payment_status)
                )

        total = self.session.exec(count_statement).first()

        # Apply pagination
        statement = statement.order_by(Order.created_at.desc())
        statement = statement.offset((page - 1) * page_size).limit(page_size)

        result = self.session.exec(statement)
        orders = list(result)

        # Load order items for each order
        for order in orders:
            items_statement = select(OrderItem).where(
                OrderItem.order_id == order.order_id
            )
            items_result = self.session.exec(items_statement)
            order.items = list(items_result)

        return orders, total

    async def get_all_orders(
        self, page: int = 1, page_size: int = 20, filters: OrderFilters | None = None
    ) -> tuple[list[Order], int]:
        """Get all orders (admin) with pagination"""
        # Build query
        statement = select(Order)

        # Apply filters
        if filters:
            if filters.status:
                statement = statement.where(Order.status.in_(filters.status))
            if filters.payment_status:
                statement = statement.where(
                    Order.payment_status.in_(filters.payment_status)
                )
            if filters.date_from:
                statement = statement.where(Order.created_at >= filters.date_from)
            if filters.date_to:
                statement = statement.where(Order.created_at <= filters.date_to)
            if filters.min_amount:
                statement = statement.where(Order.total_amount >= filters.min_amount)
            if filters.max_amount:
                statement = statement.where(Order.total_amount <= filters.max_amount)
            if filters.search:
                # Search in order ID or customer name
                search_term = f"%{filters.search}%"
                statement = statement.join(User).where(
                    or_(
                        Order.order_id.cast(String).like(search_term),
                        User.full_name.like(search_term),
                        User.email.like(search_term),
                    )
                )

        # Count total
        count_statement = select(func.count(Order.order_id))
        if filters and filters.search:
            count_statement = count_statement.join(User).where(
                or_(
                    Order.order_id.cast(String).like(f"%{filters.search}%"),
                    User.full_name.like(f"%{filters.search}%"),
                    User.email.like(f"%{filters.search}%"),
                )
            )

        total = self.session.exec(count_statement).first()

        # Apply pagination
        statement = statement.order_by(Order.created_at.desc())
        statement = statement.offset((page - 1) * page_size).limit(page_size)

        result = self.session.exec(statement)
        orders = list(result)

        # Load order items for each order
        for order in orders:
            items_statement = select(OrderItem).where(
                OrderItem.order_id == order.order_id
            )
            items_result = self.session.exec(items_statement)
            order.items = list(items_result)

        return orders, total

    # ─── ORDER MANAGEMENT ────────────────────────────────────────────────
    async def update_order(
        self, order_id: uuid.UUID, order_update: OrderUpdate
    ) -> Order:
        """Update order (admin only)"""
        order = await self.get_order_by_id(order_id)
        if not order:
            raise HTTPException(
                status_code=status.HTTP_404_NOT_FOUND, detail="Order not found"
            )

        # Update fields
        update_data = order_update.dict(exclude_unset=True)
        for field, value in update_data.items():
            setattr(order, field, value)

        order.updated_at = datetime.utcnow()

        self.session.add(order)
        self.session.commit()
        self.session.refresh(order)

        # Send notifications for status changes
        if "status" in update_data:
            await self._send_order_notifications(order, "status_updated")

        logger.info(f"Order {order_id} updated")
        return order

    async def cancel_order(self, order_id: uuid.UUID, reason: str) -> Order:
        """Cancel order and release inventory"""
        order = await self.get_order_by_id(order_id)
        if not order:
            raise HTTPException(
                status_code=status.HTTP_404_NOT_FOUND, detail="Order not found"
            )

        # Update order status
        order.status = OrderStatus.CANCELLED
        order.cancelled_at = datetime.utcnow()
        order.notes = f"{order.notes or ''}\nCancellation reason: {reason}".strip()
        order.updated_at = datetime.utcnow()

        # Release inventory reservations
        for item in order.items:
            await self.inventory_service.release_stock_reservation(
                product_id=item.product_id,
                quantity=item.quantity,
                reservation_id=str(order_id),
            )

        self.session.add(order)
        self.session.commit()

        # Send notifications
        await self._send_order_notifications(order, "cancelled")

        logger.info(f"Order {order_id} cancelled: {reason}")
        return order

    async def get_order_statistics(self) -> dict:
        """Get order statistics for admin dashboard"""
        # Order counts by status
        status_counts = {}
        for order_status in OrderStatus:
            count_stmt = select(func.count(Order.order_id)).where(
                Order.status == order_status
            )
            count = self.session.exec(count_stmt).first()
            status_counts[order_status.value] = count

        # Revenue calculations
        revenue_stmt = select(func.sum(Order.total_amount)).where(
            Order.status.in_([OrderStatus.DELIVERED, OrderStatus.SHIPPED])
        )
        total_revenue = self.session.exec(revenue_stmt).first() or Decimal(0)

        # Average order value
        avg_stmt = select(func.avg(Order.total_amount)).where(
            Order.status.in_([OrderStatus.DELIVERED, OrderStatus.SHIPPED])
        )
        avg_order_value = self.session.exec(avg_stmt).first() or Decimal(0)

        # Orders today
        today = datetime.now().date()
        today_stmt = select(func.count(Order.order_id)).where(
            func.date(Order.created_at) == today
        )
        orders_today = self.session.exec(today_stmt).first()

        return {
            "total_orders": sum(status_counts.values()),
            "pending_orders": status_counts.get("PENDING", 0),
            "processing_orders": status_counts.get("PROCESSING", 0),
            "shipped_orders": status_counts.get("SHIPPED", 0),
            "delivered_orders": status_counts.get("DELIVERED", 0),
            "cancelled_orders": status_counts.get("CANCELLED", 0),
            "total_revenue": total_revenue,
            "average_order_value": avg_order_value,
            "orders_today": orders_today,
            "orders_this_week": 0,  # TODO: Implement
            "orders_this_month": 0,  # TODO: Implement
        }

    # ─── PRIVATE HELPER METHODS ──────────────────────────────────────────
    async def _get_product(self, product_id: int) -> Product | None:
        """Get product by ID"""
        statement = select(Product).where(Product.product_id == product_id)
        result = self.session.exec(statement)
        return result.first()

    async def _get_product_stock(self, product_id: int) -> Stock | None:
        """Get product stock information"""
        statement = select(Stock).where(Stock.product_id == product_id)
        result = self.session.exec(statement)
        return result.first()

<<<<<<< HEAD

=======
>>>>>>> 75d56512
    async def _send_order_notifications(self, order: Order, event_type: str):
        """Send order-related notifications"""
        try:
            await self.notification_service.send_order_notification(
                order_id=order.order_id,
                user_id=order.user_id,
                event_type=event_type,
                order_data={
                    "status": order.status,
                    "total_amount": float(order.total_amount),
                    "items_count": len(order.items),
                },
            )
        except Exception as e:
            logger.error(f"Failed to send order notification: {str(e)}")
            # Don't fail the order operation if notification fails<|MERGE_RESOLUTION|>--- conflicted
+++ resolved
@@ -507,11 +507,7 @@
         statement = select(Stock).where(Stock.product_id == product_id)
         result = self.session.exec(statement)
         return result.first()
-
-<<<<<<< HEAD
-
-=======
->>>>>>> 75d56512
+      
     async def _send_order_notifications(self, order: Order, event_type: str):
         """Send order-related notifications"""
         try:

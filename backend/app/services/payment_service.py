# backend/app/services/payment_service.py
import logging
import uuid
from datetime import datetime
from decimal import Decimal
from typing import Any

from fastapi import HTTPException, status
from sqlmodel import Session, and_, func, select

from app.models import Order, Payment, PaymentStatus, Refund
from app.schemas.payment import (
    BankTransferResponse,
    PaymentFilters,
    PaymentMethodConfig,
    PaymentMethodsList,
    PaymentProcessResponse,
    PayPalPaymentResponse,
    StripePaymentResponse,
)
from app.services.payment_gateway import (
    BankTransferGateway,
    PaymentGateway,
    PayPalGateway,
    StripeGateway,
)
from app.services.paypal_service import PayPalService
from app.services.payment_gateway import (
    BankTransferGateway,
    PayPalGateway,
    PaymentGateway,
    StripeGateway,
)
from app.services.stripe_service import StripeService

logger = logging.getLogger(__name__)


class PaymentService:
    """Service for payment processing and management."""

    def __init__(self, session: Session):
        self.session = session
        self.stripe_service = StripeService(session)
        self.paypal_service = PayPalService(session)

        # Payment gateways following the Strategy pattern
        self.gateways: dict[str, PaymentGateway] = {
            "stripe": StripeGateway(session, self.stripe_service),
            "paypal": PayPalGateway(session, self.paypal_service),
            "bank_transfer": BankTransferGateway(session),
        }

    # ─── PAYMENT INITIATION ──────────────────────────────────────────────
    async def initiate_payment(
        self, order_id: uuid.UUID, payment_method: str, amount: Decimal
    ) -> dict[str, Any]:
        """
        Initiate payment for an order
        """
        # Create payment record
        payment = Payment(
            order_id=order_id,
            amount=amount,
            currency="MXN",
            payment_method=payment_method,
            status=PaymentStatus.PENDING,
        )

        self.session.add(payment)
        self.session.commit()
        self.session.refresh(payment)

        gateway = self.gateways.get(payment_method)
        if not gateway:
            raise ValueError(f"Unsupported payment method: {payment_method}")

        init_data = await gateway.initiate_payment(payment)

        self.session.add(payment)
        self.session.commit()
        self.session.refresh(payment)
        return init_data

    # ─── PAYMENT PROCESSING ──────────────────────────────────────────────
<<<<<<< HEAD
    async def process_payment(self, payment_id: uuid.UUID, **kwargs: Any) -> PaymentProcessResponse:
        """Process payment using the configured gateway."""
        payment = await self.get_payment_by_id(payment_id)
        if not payment:
            raise HTTPException(status_code=status.HTTP_404_NOT_FOUND, detail="Payment not found")

        gateway = self.gateways.get(payment.payment_method)
        if not gateway:
            raise HTTPException(status_code=status.HTTP_400_BAD_REQUEST, detail="Unsupported payment method")

        result = await gateway.process_payment(payment, **kwargs)

        payment.status = PaymentStatus.CAPTURED if result.get("status") in {"succeeded", "completed"} else PaymentStatus.PENDING
=======
    async def process_payment(
        self, payment_id: uuid.UUID, **kwargs: Any
    ) -> PaymentProcessResponse:
        """Process payment using the configured gateway."""
        payment = await self.get_payment_by_id(payment_id)
        if not payment:
            raise HTTPException(
                status_code=status.HTTP_404_NOT_FOUND, detail="Payment not found"
            )

        gateway = self.gateways.get(payment.payment_method)
        if not gateway:
            raise HTTPException(
                status_code=status.HTTP_400_BAD_REQUEST,
                detail="Unsupported payment method",
            )

        result = await gateway.process_payment(payment, **kwargs)

        payment.status = (
            PaymentStatus.CAPTURED
            if result.get("status") in {"succeeded", "completed"}
            else PaymentStatus.PENDING
        )
>>>>>>> 75d56512
        payment.captured_at = datetime.utcnow()
        self.session.add(payment)
        self.session.commit()

<<<<<<< HEAD
        return PaymentProcessResponse(success=result.get("success", True), payment_id=payment_id, status=payment.status)
=======
        return PaymentProcessResponse(
            success=result.get("success", True),
            payment_id=payment_id,
            status=payment.status,
        )

>>>>>>> 75d56512
    async def process_stripe_payment(
        self,
        payment_id: uuid.UUID,
        payment_method_id: str,
        customer_id: str | None = None,
    ) -> PaymentProcessResponse:
        """
        Process Stripe payment
        """
        payment = await self.get_payment_by_id(payment_id)
        if not payment:
            raise HTTPException(
                status_code=status.HTTP_404_NOT_FOUND, detail="Payment not found"
            )

        try:
            # TODO: Integrate with actual Stripe SDK
            # For now, simulate successful payment

            # Update payment record
            payment.status = PaymentStatus.CAPTURED
            payment.stripe_payment_intent_id = f"pi_mock_{uuid.uuid4().hex[:16]}"
            payment.captured_at = datetime.utcnow()
            payment.gateway_response = {
                "payment_method_id": payment_method_id,
                "customer_id": customer_id,
                "status": "succeeded",
            }

            self.session.add(payment)
            self.session.commit()

            # Create response
            stripe_response = StripePaymentResponse(
                success=True,
                payment_intent_id=payment.stripe_payment_intent_id,
                status="succeeded",
            )

            return PaymentProcessResponse(
                success=True,
                payment_id=payment_id,
                status=PaymentStatus.CAPTURED,
                message="Payment processed successfully",
                stripe_response=stripe_response,
            )

        except Exception as e:
            # Update payment as failed
            payment.status = PaymentStatus.FAILED
            payment.failed_at = datetime.utcnow()
            payment.failure_reason = str(e)

            self.session.add(payment)
            self.session.commit()

            logger.error(f"Stripe payment failed for payment {payment_id}: {str(e)}")
            raise HTTPException(
                status_code=status.HTTP_500_INTERNAL_SERVER_ERROR,
                detail=f"Payment processing failed: {str(e)}",
            )

    async def process_paypal_payment(
        self, payment_id: uuid.UUID, paypal_order_id: str
    ) -> PaymentProcessResponse:
        """
        Process PayPal payment
        """
        payment = await self.get_payment_by_id(payment_id)
        if not payment:
            raise HTTPException(
                status_code=status.HTTP_404_NOT_FOUND, detail="Payment not found"
            )

        try:
            # TODO: Integrate with actual PayPal SDK
            # For now, simulate successful payment

            # Update payment record
            payment.status = PaymentStatus.CAPTURED
            payment.paypal_order_id = paypal_order_id
            payment.captured_at = datetime.utcnow()
            payment.gateway_response = {
                "paypal_order_id": paypal_order_id,
                "status": "completed",
            }

            self.session.add(payment)
            self.session.commit()

            # Create response
            paypal_response = PayPalPaymentResponse(
                success=True, order_id=paypal_order_id, status="completed"
            )

            return PaymentProcessResponse(
                success=True,
                payment_id=payment_id,
                status=PaymentStatus.CAPTURED,
                message="Payment processed successfully",
                paypal_response=paypal_response,
            )

        except Exception as e:
            # Update payment as failed
            payment.status = PaymentStatus.FAILED
            payment.failed_at = datetime.utcnow()
            payment.failure_reason = str(e)

            self.session.add(payment)
            self.session.commit()

            logger.error(f"PayPal payment failed for payment {payment_id}: {str(e)}")
            raise HTTPException(
                status_code=status.HTTP_500_INTERNAL_SERVER_ERROR,
                detail=f"Payment processing failed: {str(e)}",
            )

    async def process_bank_transfer(
        self, payment_id: uuid.UUID
    ) -> PaymentProcessResponse:
        """
        Process bank transfer payment (manual confirmation required)
        """
        payment = await self.get_payment_by_id(payment_id)
        if not payment:
            raise HTTPException(
                status_code=status.HTTP_404_NOT_FOUND, detail="Payment not found"
            )

        # Bank transfers are pending until manually confirmed
        payment.status = PaymentStatus.PENDING
        payment.gateway_transaction_id = f"bt_ref_{uuid.uuid4().hex[:12].upper()}"

        self.session.add(payment)
        self.session.commit()

        # Create response with bank details
        bank_response = BankTransferResponse(
            success=True,
            reference_number=payment.gateway_transaction_id,
            bank_details={
                "bank_name": "Banco Nacional de México",
                "account_number": "1234567890",
                "clabe": "012345678901234567",
                "beneficiary": "Brain2Gain Mexico S.A. de C.V.",
            },
            instructions=(
                f"Transfer ${payment.amount} MXN to the account above using "
                f"reference: {payment.gateway_transaction_id}"
            ),
            expiry_date=datetime.utcnow(),
        )

        return PaymentProcessResponse(
            success=True,
            payment_id=payment_id,
            status=PaymentStatus.PENDING,
            message="Bank transfer details generated. Payment pending confirmation.",
            bank_transfer_response=bank_response,
            requires_user_action=True,
            next_step="Complete bank transfer using provided details",
        )

    # ─── PAYMENT RETRIEVAL ───────────────────────────────────────────────
    async def get_payment_by_id(self, payment_id: uuid.UUID) -> Payment | None:
        """Get payment by ID"""
        statement = select(Payment).where(Payment.payment_id == payment_id)
        result = self.session.exec(statement)
        return result.first()

    async def get_user_payments(
        self,
        user_id: uuid.UUID,
        page: int = 1,
        page_size: int = 10,
        filters: PaymentFilters | None = None,
    ) -> list[Payment]:
        """Get user's payments"""
        # Join with orders to filter by user
        statement = select(Payment).join(Order).where(Order.user_id == user_id)

        # Apply filters
        if filters:
            if filters.status:
                statement = statement.where(Payment.status.in_(filters.status))
            if filters.payment_method:
                statement = statement.where(
                    Payment.payment_method.in_(filters.payment_method)
                )
            if filters.date_from:
                statement = statement.where(Payment.created_at >= filters.date_from)
            if filters.date_to:
                statement = statement.where(Payment.created_at <= filters.date_to)
            if filters.min_amount:
                statement = statement.where(Payment.amount >= filters.min_amount)
            if filters.max_amount:
                statement = statement.where(Payment.amount <= filters.max_amount)
            if filters.order_id:
                statement = statement.where(Payment.order_id == filters.order_id)

        # Apply pagination
        statement = statement.order_by(Payment.created_at.desc())
        statement = statement.offset((page - 1) * page_size).limit(page_size)

        result = self.session.exec(statement)
        return list(result)

    async def get_all_payments(
        self, page: int = 1, page_size: int = 20, filters: PaymentFilters | None = None
    ) -> list[Payment]:
        """Get all payments (admin)"""
        statement = select(Payment)

        # Apply filters
        if filters:
            if filters.status:
                statement = statement.where(Payment.status.in_(filters.status))
            if filters.payment_method:
                statement = statement.where(
                    Payment.payment_method.in_(filters.payment_method)
                )
            if filters.date_from:
                statement = statement.where(Payment.created_at >= filters.date_from)
            if filters.date_to:
                statement = statement.where(Payment.created_at <= filters.date_to)
            if filters.min_amount:
                statement = statement.where(Payment.amount >= filters.min_amount)
            if filters.max_amount:
                statement = statement.where(Payment.amount <= filters.max_amount)
            if filters.order_id:
                statement = statement.where(Payment.order_id == filters.order_id)

        # Apply pagination
        statement = statement.order_by(Payment.created_at.desc())
        statement = statement.offset((page - 1) * page_size).limit(page_size)

        result = self.session.exec(statement)
        return list(result)

    # ─── PAYMENT METHODS ──────────────────────────────────────────────────
    async def get_available_payment_methods(self) -> PaymentMethodsList:
        """Get available payment methods"""
        methods = [
            PaymentMethodConfig(
                method="stripe",
                enabled=True,
                display_name="Credit/Debit Card",
                description="Pay with your credit or debit card",
                icon_url="/static/icons/credit-card.svg",
                min_amount=Decimal("10"),
                max_amount=Decimal("50000"),
                processing_fee_percentage=Decimal("2.9"),
                fixed_fee=Decimal("0"),
            ),
            PaymentMethodConfig(
                method="paypal",
                enabled=True,
                display_name="PayPal",
                description="Pay with your PayPal account",
                icon_url="/static/icons/paypal.svg",
                min_amount=Decimal("10"),
                max_amount=Decimal("25000"),
                processing_fee_percentage=Decimal("3.4"),
                fixed_fee=Decimal("0"),
            ),
            PaymentMethodConfig(
                method="bank_transfer",
                enabled=True,
                display_name="Bank Transfer",
                description="Transfer money directly from your bank",
                icon_url="/static/icons/bank.svg",
                min_amount=Decimal("50"),
                max_amount=Decimal("100000"),
                processing_fee_percentage=Decimal("0"),
                fixed_fee=Decimal("15"),
            ),
        ]

        return PaymentMethodsList(
            methods=methods, default_method="stripe", currency="MXN"
        )

    # ─── REFUNDS ──────────────────────────────────────────────────────────
    async def create_refund(
        self, payment_id: uuid.UUID, amount: Decimal, reason: str
    ) -> Refund:
        """Create a refund"""
        payment = await self.get_payment_by_id(payment_id)
        if not payment:
            raise HTTPException(
                status_code=status.HTTP_404_NOT_FOUND, detail="Payment not found"
            )

        if payment.status != PaymentStatus.CAPTURED:
            raise HTTPException(
                status_code=status.HTTP_400_BAD_REQUEST,
                detail="Can only refund captured payments",
            )

        if amount > payment.amount:
            raise HTTPException(
                status_code=status.HTTP_400_BAD_REQUEST,
                detail="Refund amount cannot exceed payment amount",
            )

        # Create refund record
        refund = Refund(
            payment_id=payment_id,
            order_id=payment.order_id,
            amount=amount,
            reason=reason,
            status="PENDING",
        )

        self.session.add(refund)
        self.session.commit()
        self.session.refresh(refund)

        # TODO: Process refund with payment gateway
        # For now, mark as completed
        refund.status = "COMPLETED"
        refund.processed_at = datetime.utcnow()

        # Update payment status if fully refunded
        total_refunded = self._calculate_total_refunded(payment_id)
        if total_refunded >= payment.amount:
            payment.status = PaymentStatus.REFUNDED

        self.session.add(refund)
        self.session.add(payment)
        self.session.commit()

        logger.info(f"Refund created for payment {payment_id}: ${amount}")
        return refund

    async def get_refund_by_id(self, refund_id: uuid.UUID) -> Refund | None:
        """Get refund by ID"""
        statement = select(Refund).where(Refund.refund_id == refund_id)
        result = self.session.exec(statement)
        return result.first()

    # ─── PAYMENT STATISTICS ──────────────────────────────────────────────
    async def get_payment_statistics(self) -> dict:
        """Get payment statistics for admin dashboard"""
        # Payment counts by status
        status_counts = {}
        for payment_status in PaymentStatus:
            count_stmt = select(func.count(Payment.payment_id)).where(
                Payment.status == payment_status
            )
            count = self.session.exec(count_stmt).first()
            status_counts[payment_status.value] = count

        # Payment amounts
        total_stmt = select(func.sum(Payment.amount)).where(
            Payment.status == PaymentStatus.CAPTURED
        )
        total_amount = self.session.exec(total_stmt).first() or Decimal(0)

        # Refund amounts
        refund_stmt = select(func.sum(Refund.amount)).where(
            Refund.status == "COMPLETED"
        )
        total_refunds = self.session.exec(refund_stmt).first() or Decimal(0)

        # Payment method counts
        method_counts = {}
        methods = ["stripe", "paypal", "bank_transfer"]
        for method in methods:
            count_stmt = select(func.count(Payment.payment_id)).where(
                Payment.payment_method == method
            )
            count = self.session.exec(count_stmt).first()
            method_counts[method] = count

        # Average payment amount
        avg_stmt = select(func.avg(Payment.amount)).where(
            Payment.status == PaymentStatus.CAPTURED
        )
        avg_amount = self.session.exec(avg_stmt).first() or Decimal(0)

        # Conversion rate
        total_payments = sum(status_counts.values())
        successful_payments = status_counts.get("CAPTURED", 0)
        conversion_rate = (
            (successful_payments / total_payments * 100) if total_payments > 0 else 0
        )

        return {
            "total_payments": total_payments,
            "successful_payments": successful_payments,
            "failed_payments": status_counts.get("FAILED", 0),
            "pending_payments": status_counts.get("PENDING", 0),
            "total_amount": total_amount,
            "total_refunds": total_refunds,
            "net_revenue": total_amount - total_refunds,
            "stripe_payments": method_counts.get("stripe", 0),
            "paypal_payments": method_counts.get("paypal", 0),
            "bank_transfer_payments": method_counts.get("bank_transfer", 0),
            "average_payment_amount": avg_amount,
            "conversion_rate": float(conversion_rate),
        }

    # ─── WEBHOOK HANDLERS ─────────────────────────────────────────────────
    async def verify_stripe_webhook(self, body: bytes, signature: str) -> dict:
        """Verify Stripe webhook signature"""
        # TODO: Implement actual Stripe webhook verification
        # For now, return mock event
        return {
            "id": "evt_mock",
            "type": "payment_intent.succeeded",
            "data": {"object": {"id": "pi_mock"}},
        }

    async def verify_paypal_webhook(self, body: bytes, headers: dict) -> dict:
        """Verify PayPal webhook signature"""
        # TODO: Implement actual PayPal webhook verification
        # For now, return mock event
        return {
            "id": "evt_mock",
            "event_type": "PAYMENT.CAPTURE.COMPLETED",
            "resource": {"id": "paypal_mock"},
        }

    async def process_stripe_webhook(self, event: dict):
        """Process Stripe webhook event"""
        # TODO: Implement webhook processing
        logger.info(f"Processing Stripe webhook: {event.get('type')}")

    async def process_paypal_webhook(self, event: dict):
        """Process PayPal webhook event"""
        # TODO: Implement webhook processing
        logger.info(f"Processing PayPal webhook: {event.get('event_type')}")

    # ─── PRIVATE HELPER METHODS ──────────────────────────────────────────
    async def _initiate_stripe_payment(self, payment: Payment) -> dict[str, Any]:
        """Initialize Stripe payment"""
        try:
            # Create Stripe Payment Intent
            intent_data = await self.stripe_service.create_payment_intent(
                amount=payment.amount,
                currency=payment.currency.lower(),
                payment_id=payment.payment_id,
                metadata={
                    "order_id": str(payment.order_id),
                    "environment": "production" if payment.amount > 100 else "test",
                },
            )

            # Update payment record
            payment.stripe_payment_intent_id = intent_data["payment_intent_id"]
            payment.status = PaymentStatus.PENDING
            payment.gateway_response = intent_data

            self.session.add(payment)
            self.session.commit()

            logger.info(
                f"Created Stripe Payment Intent for payment {payment.payment_id}"
            )

            return {
                "payment_intent_id": intent_data["payment_intent_id"],
                "client_secret": intent_data["client_secret"],
                "status": intent_data["status"],
            }

        except Exception as e:
            # Update payment as failed
            payment.status = PaymentStatus.FAILED
            payment.failed_at = datetime.utcnow()
            payment.failure_reason = str(e)

            self.session.add(payment)
            self.session.commit()

            logger.error(f"Failed to create Stripe Payment Intent: {str(e)}")
            raise

    async def _initiate_paypal_payment(self, payment: Payment) -> dict[str, Any]:
        """Initialize PayPal payment"""
        try:
            # Create PayPal Order
            order_data = await self.paypal_service.create_order(
                amount=payment.amount,
                currency=payment.currency,
                payment_id=payment.payment_id,
                return_url="https://brain2gain.com/checkout/success",
                cancel_url="https://brain2gain.com/checkout/cancel",
                metadata={
                    "order_id": str(payment.order_id),
                    "environment": "production" if payment.amount > 100 else "test",
                },
            )

            # Update payment record
            payment.paypal_order_id = order_data["order_id"]
            payment.status = PaymentStatus.PENDING
            payment.gateway_response = order_data

            self.session.add(payment)
            self.session.commit()

            logger.info(f"Created PayPal Order for payment {payment.payment_id}")

            return {
                "order_id": order_data["order_id"],
                "approval_url": order_data["approval_url"],
                "status": order_data["status"],
            }

        except Exception as e:
            # Update payment as failed
            payment.status = PaymentStatus.FAILED
            payment.failed_at = datetime.utcnow()
            payment.failure_reason = str(e)

            self.session.add(payment)
            self.session.commit()

            logger.error(f"Failed to create PayPal Order: {str(e)}")
            raise

    async def _initiate_bank_transfer(self, payment: Payment) -> dict[str, Any]:
        """Initialize bank transfer"""
        reference = f"BT-{uuid.uuid4().hex[:12].upper()}"

        payment.gateway_transaction_id = reference
        self.session.add(payment)
        self.session.commit()

        return {
            "reference_number": reference,
            "bank_details": {
                "bank_name": "Banco Nacional de México",
                "account_number": "1234567890",
                "clabe": "012345678901234567",
            },
        }

    def _calculate_total_refunded(self, payment_id: uuid.UUID) -> Decimal:
        """Calculate total amount refunded for a payment"""
        stmt = select(func.sum(Refund.amount)).where(
            and_(Refund.payment_id == payment_id, Refund.status == "COMPLETED")
        )
        result = self.session.exec(stmt).first()
        return result or Decimal(0)<|MERGE_RESOLUTION|>--- conflicted
+++ resolved
@@ -83,7 +83,6 @@
         return init_data
 
     # ─── PAYMENT PROCESSING ──────────────────────────────────────────────
-<<<<<<< HEAD
     async def process_payment(self, payment_id: uuid.UUID, **kwargs: Any) -> PaymentProcessResponse:
         """Process payment using the configured gateway."""
         payment = await self.get_payment_by_id(payment_id)
@@ -97,46 +96,13 @@
         result = await gateway.process_payment(payment, **kwargs)
 
         payment.status = PaymentStatus.CAPTURED if result.get("status") in {"succeeded", "completed"} else PaymentStatus.PENDING
-=======
-    async def process_payment(
-        self, payment_id: uuid.UUID, **kwargs: Any
-    ) -> PaymentProcessResponse:
-        """Process payment using the configured gateway."""
-        payment = await self.get_payment_by_id(payment_id)
-        if not payment:
-            raise HTTPException(
-                status_code=status.HTTP_404_NOT_FOUND, detail="Payment not found"
-            )
-
-        gateway = self.gateways.get(payment.payment_method)
-        if not gateway:
-            raise HTTPException(
-                status_code=status.HTTP_400_BAD_REQUEST,
-                detail="Unsupported payment method",
-            )
-
-        result = await gateway.process_payment(payment, **kwargs)
-
-        payment.status = (
-            PaymentStatus.CAPTURED
-            if result.get("status") in {"succeeded", "completed"}
-            else PaymentStatus.PENDING
-        )
->>>>>>> 75d56512
+
         payment.captured_at = datetime.utcnow()
         self.session.add(payment)
         self.session.commit()
 
-<<<<<<< HEAD
         return PaymentProcessResponse(success=result.get("success", True), payment_id=payment_id, status=payment.status)
-=======
-        return PaymentProcessResponse(
-            success=result.get("success", True),
-            payment_id=payment_id,
-            status=payment.status,
-        )
-
->>>>>>> 75d56512
+
     async def process_stripe_payment(
         self,
         payment_id: uuid.UUID,
